package net.corda.node.services.statemachine

import co.paralleluniverse.fibers.Fiber
import co.paralleluniverse.fibers.Fiber.parkAndSerialize
import co.paralleluniverse.fibers.FiberScheduler
import co.paralleluniverse.fibers.Suspendable
import co.paralleluniverse.strands.Strand
import co.paralleluniverse.strands.channels.Channel
import net.corda.core.concurrent.CordaFuture
import net.corda.core.context.InvocationContext
import net.corda.core.flows.*
import net.corda.core.identity.Party
import net.corda.core.internal.*
import net.corda.core.serialization.SerializationContext.UseCase
import net.corda.core.utilities.Try
import net.corda.core.utilities.debug
import net.corda.node.services.api.FlowAppAuditEvent
import net.corda.node.services.api.FlowPermissionAuditEvent
import net.corda.node.services.api.ServiceHubInternal
import net.corda.node.services.logging.pushToLoggingContext
import net.corda.node.services.statemachine.transitions.FlowContinuation
import net.corda.node.services.statemachine.transitions.StateMachine
import net.corda.nodeapi.internal.persistence.CordaPersistence
import net.corda.nodeapi.internal.persistence.DatabaseTransaction
import org.slf4j.Logger
import org.slf4j.LoggerFactory
import org.slf4j.MDC
import java.util.concurrent.TimeUnit
import kotlin.reflect.KProperty1

class FlowPermissionException(message: String) : FlowException(message)

class TransientReference<out A>(@Transient val value: A)

class FlowStateMachineImpl<R>(override val id: StateMachineRunId,
                              override val logic: FlowLogic<R>,
                              scheduler: FiberScheduler
) : Fiber<Unit>(id.toString(), scheduler), FlowStateMachine<R>, FlowFiber {
    companion object {
        /**
         * Return the current [FlowStateMachineImpl] or null if executing outside of one.
         */
        fun currentStateMachine(): FlowStateMachineImpl<*>? = Strand.currentStrand() as? FlowStateMachineImpl<*>

        private val log: Logger = LoggerFactory.getLogger("net.corda.flow")

        private val SERIALIZER_BLOCKER = Fiber::class.java.getDeclaredField("SERIALIZER_BLOCKER").apply { isAccessible = true }.get(null)
    }

    override val serviceHub get() = getTransientField(TransientValues::serviceHub)

    data class TransientValues(
            val eventQueue: Channel<Event>,
            val resultFuture: CordaFuture<Any?>,
            val database: CordaPersistence,
            val transitionExecutor: TransitionExecutor,
            val actionExecutor: ActionExecutor,
            val stateMachine: StateMachine,
            val serviceHub: ServiceHubInternal,
            val serialization: StateMachineSerialization,
            val persistence: StateMachinePersistence)

    internal var transientValues: TransientReference<TransientValues>? = null
    internal var transientState: TransientReference<StateMachineState>? = null

    /**
     * What sender identifier to put on messages sent by this flow.  This will either be the identifier for the current
     * state machine manager / messaging client, or null to indicate this flow is restored from a checkpoint and
     * the de-duplication of messages it sends should not be optimised since this could be unreliable.
     */
    override val ourSenderUUID: String?
        get() = transientState?.value?.senderUUID

    private fun <A> getTransientField(field: KProperty1<TransientValues, A>): A {
        val suppliedValues = transientValues ?: throw IllegalStateException("${field.name} wasn't supplied!")
        return field.get(suppliedValues.value)
    }

    private fun extractThreadLocalTransaction(): TransientReference<DatabaseTransaction> {
        return TransientReference(getTransientField(TransientValues::persistence).removeContextTransaction())
    }

    /**
     * Return the logger for this state machine. The logger name incorporates [id] and so including it in the log message
     * is not necessary.
     */
    override val logger = log
    override val resultFuture: CordaFuture<R> get() = uncheckedCast(getTransientField(TransientValues::resultFuture))
    override val context: InvocationContext get() = transientState!!.value.checkpoint.invocationContext
    override val ourIdentity: Party get() = transientState!!.value.checkpoint.ourIdentity
    internal var hasSoftLockedStates: Boolean = false
        set(value) {
            if (value) field = value else throw IllegalArgumentException("Can only set to true")
        }

     /**
     * Processes an event by creating the associated transition and executing it using the given executor.
     * Try to avoid using this directly, instead use [processEventsUntilFlowIsResumed] or [processEventImmediately]
     * instead.
     */
    @Suspendable
    private fun processEvent(transitionExecutor: TransitionExecutor, event: Event): FlowContinuation {
        val stateMachine = getTransientField(TransientValues::stateMachine)
        val oldState = transientState!!.value
        val actionExecutor = getTransientField(TransientValues::actionExecutor)
        val transition = stateMachine.transition(event, oldState)
        val (continuation, newState) = transitionExecutor.executeTransition(this, oldState, event, transition, actionExecutor)
        transientState = TransientReference(newState)
        return continuation
    }

    /**
     * Processes the events in the event queue until a transition indicates that control should be returned to user code
     * in the form of a regular resume or a throw of an exception. Alternatively the transition may abort the fiber
     * completely.
     *
     * @param isDbTransactionOpenOnEntry indicates whether a DB transaction is expected to be present before the
     *   processing of the eventloop. Purely used for internal invariant checks.
     * @param isDbTransactionOpenOnExit indicates whether a DB transaction is expected to be present once the eventloop
     *   processing finished. Purely used for internal invariant checks.
     */
    @Suspendable
    private fun processEventsUntilFlowIsResumed(isDbTransactionOpenOnEntry: Boolean, isDbTransactionOpenOnExit: Boolean): Any? {
        val persistence = TransientReference(getTransientField(TransientValues::persistence))
        persistence.value.checkContextTransaction(isDbTransactionOpenOnEntry)
        val transitionExecutor = getTransientField(TransientValues::transitionExecutor)
        val eventQueue = getTransientField(TransientValues::eventQueue)
        try {
            eventLoop@ while (true) {
                val nextEvent = try {
                    eventQueue.receive()
                } catch (interrupted: InterruptedException) {
                    log.error("Flow interrupted while waiting for events, aborting immediately")
                    abortFiber()
                }
                val continuation = processEvent(transitionExecutor, nextEvent)
                when (continuation) {
                    is FlowContinuation.Resume -> return continuation.result
                    is FlowContinuation.Throw -> {
                        continuation.throwable.fillInStackTrace()
                        throw continuation.throwable
                    }
                    FlowContinuation.ProcessEvents -> continue@eventLoop
                    FlowContinuation.Abort -> abortFiber()
                }
            }
        } finally {
            persistence.value.checkContextTransaction(isDbTransactionOpenOnExit)
        }
    }

    /**
     * Immediately processes the passed in event. Always called with an open database transaction.
     *
     * @param event the event to be processed.
     * @param isDbTransactionOpenOnEntry indicates whether a DB transaction is expected to be present before the
     *   processing of the event. Purely used for internal invariant checks.
     * @param isDbTransactionOpenOnExit indicates whether a DB transaction is expected to be present once the event
     *   processing finished. Purely used for internal invariant checks.
     */
    @Suspendable
<<<<<<< HEAD
    private fun processEventImmediately(event: Event, isDbTransactionOpenOnEntry: Boolean, isDbTransactionOpenOnExit: Boolean): FlowContinuation {
        val persistence = TransientReference(getTransientField(TransientValues::persistence))
        persistence.value.checkContextTransaction(isDbTransactionOpenOnEntry)
=======
    private fun processEventImmediately(
            event: Event,
            isDbTransactionOpenOnEntry: Boolean,
            isDbTransactionOpenOnExit: Boolean): FlowContinuation {
        checkDbTransaction(isDbTransactionOpenOnEntry)
>>>>>>> 85fe0e4c
        val transitionExecutor = getTransientField(TransientValues::transitionExecutor)
        val continuation = processEvent(transitionExecutor, event)
        persistence.value.checkContextTransaction(isDbTransactionOpenOnExit)
        return continuation
    }

    fun setLoggingContext() {
        context.pushToLoggingContext()
        MDC.put("flow-id", id.uuid.toString())
        MDC.put("fiber-id", this.getId().toString())
    }

    @Suspendable
    override fun run() {
        logic.stateMachine = this

        setLoggingContext()

        initialiseFlow()

        logger.debug { "Calling flow: $logic" }
        val startTime = System.nanoTime()
        val resultOrError = try {
            val result = logic.call()
            suspend(FlowIORequest.WaitForSessionConfirmations, maySkipCheckpoint = true)
            Try.Success(result)
        } catch (throwable: Throwable) {
            logger.info("Flow threw exception... sending to flow hospital", throwable)
            Try.Failure<R>(throwable)
        }
        val softLocksId = if (hasSoftLockedStates) logic.runId.uuid else null
        val finalEvent = when (resultOrError) {
            is Try.Success -> {
                Event.FlowFinish(resultOrError.value, softLocksId)
            }
            is Try.Failure -> {
                Event.Error(resultOrError.exception)
            }
        }
        // Immediately process the last event. This is to make sure the transition can assume that it has an open
        // database transaction.
        val continuation = processEventImmediately(
                finalEvent,
                isDbTransactionOpenOnEntry = true,
                isDbTransactionOpenOnExit = false
        )
        if (continuation == FlowContinuation.ProcessEvents) {
            // This can happen in case there was an error and there are further things to do e.g. to propagate it.
            processEventsUntilFlowIsResumed(
                    isDbTransactionOpenOnEntry = false,
                    isDbTransactionOpenOnExit = false
            )
        }

        recordDuration(startTime)
    }

    @Suspendable
    private fun initialiseFlow() {
        processEventsUntilFlowIsResumed(
                isDbTransactionOpenOnEntry = false,
                isDbTransactionOpenOnExit = true
        )
    }

    @Suspendable
    override fun <R> subFlow(subFlow: FlowLogic<R>): R {
        processEventImmediately(
<<<<<<< HEAD
                Event.EnterSubFlow(subFlow.javaClass, serviceHub.createSubFlowVersion(subFlow)),
=======
                Event.EnterSubFlow(subFlow.javaClass,
                        createSubFlowVersion(
                               serviceHub.cordappProvider.getCordappForFlow(subFlow), serviceHub.myInfo.platformVersion
                        )
                ),
>>>>>>> 85fe0e4c
                isDbTransactionOpenOnEntry = true,
                isDbTransactionOpenOnExit = true
        )
        return try {
            subFlow.call()
        } finally {
            processEventImmediately(
                    Event.LeaveSubFlow,
                    isDbTransactionOpenOnEntry = true,
                    isDbTransactionOpenOnExit = true
            )
        }
    }

    @Suspendable
    override fun initiateFlow(party: Party): FlowSession {
        val resume = processEventImmediately(
                Event.InitiateFlow(party),
                isDbTransactionOpenOnEntry = true,
                isDbTransactionOpenOnExit = true
        ) as FlowContinuation.Resume
        return resume.result as FlowSession
    }

    @Suspendable
    private fun abortFiber(): Nothing {
        while (true) {
            Fiber.park()
        }
    }

    // TODO Dummy implementation of access to application specific permission controls and audit logging
    override fun checkFlowPermission(permissionName: String, extraAuditData: Map<String, String>) {
        val permissionGranted = true // TODO define permission control service on ServiceHubInternal and actually check authorization.
        val checkPermissionEvent = FlowPermissionAuditEvent(
                serviceHub.clock.instant(),
                context,
                "Flow Permission Required: $permissionName",
                extraAuditData,
                logic.javaClass,
                id,
                permissionName,
                permissionGranted)
        serviceHub.auditService.recordAuditEvent(checkPermissionEvent)
        @Suppress("ConstantConditionIf")
        if (!permissionGranted) {
            throw FlowPermissionException("User ${context.principal()} not permissioned for $permissionName on flow $id")
        }
    }

    // TODO Dummy implementation of access to application specific audit logging
    override fun recordAuditEvent(eventType: String, comment: String, extraAuditData: Map<String, String>) {
        val flowAuditEvent = FlowAppAuditEvent(
                serviceHub.clock.instant(),
                context,
                comment,
                extraAuditData,
                logic.javaClass,
                id,
                eventType)
        serviceHub.auditService.recordAuditEvent(flowAuditEvent)
    }

    @Suspendable
    override fun flowStackSnapshot(flowClass: Class<out FlowLogic<*>>): FlowStackSnapshot? {
        return FlowStackSnapshotFactory.instance.getFlowStackSnapshot(flowClass)
    }

    override fun persistFlowStackSnapshot(flowClass: Class<out FlowLogic<*>>) {
        FlowStackSnapshotFactory.instance.persistAsJsonFile(flowClass, serviceHub.configuration.baseDirectory, id)
    }

    @Suspendable
    override fun <R : Any> suspend(ioRequest: FlowIORequest<R>, maySkipCheckpoint: Boolean): R {
        val serialization = TransientReference(getTransientField(TransientValues::serialization))
        val persistence = TransientReference(getTransientField(TransientValues::persistence))
        val transaction = extractThreadLocalTransaction()
        parkAndSerialize { _, _ ->
            logger.trace("Suspended on {}", ioRequest)
            // Will skip checkpoint if there are any idempotent flows in the subflow stack.
            val skipPersistingCheckpoint = containsIdempotentFlows() || maySkipCheckpoint
            persistence.value.setContextTransaction(transaction.value)
            val event = try {
                Event.Suspend(
                        ioRequest = ioRequest,
                        maySkipCheckpoint = skipPersistingCheckpoint,
                        fiber = serialization.value.serialize(this, UseCase.Checkpoint))
            } catch (throwable: Throwable) {
                Event.Error(throwable)
            }

            // We must commit the database transaction before returning from this closure otherwise Quasar may schedule
            // other fibers, so we process the event immediately
            val continuation = processEventImmediately(
                    event,
                    isDbTransactionOpenOnEntry = true,
                    isDbTransactionOpenOnExit = false
            )
            require(continuation == FlowContinuation.ProcessEvents)
            unpark(SERIALIZER_BLOCKER)
        }
        setLoggingContext()
        return uncheckedCast(processEventsUntilFlowIsResumed(
                isDbTransactionOpenOnEntry = false,
                isDbTransactionOpenOnExit = true
        ))
    }

    private fun containsIdempotentFlows(): Boolean {
        val subFlowStack = snapshot().checkpoint.subFlowStack
        return subFlowStack.any { IdempotentFlow::class.java.isAssignableFrom(it.flowClass) }
    }

    @Suspendable
    override fun scheduleEvent(event: Event) {
        getTransientField(TransientValues::eventQueue).send(event)
    }

    override fun snapshot(): StateMachineState {
        return transientState!!.value
    }

    override val stateMachine get() = getTransientField(TransientValues::stateMachine)

    /**
     * Records the duration of this flow – from call() to completion or failure.
     * Note that the duration will include the time the flow spent being parked, and not just the total
     * execution time.
     */
    private fun recordDuration(startTime: Long, success: Boolean = true) {
        val timerName = "FlowDuration.${if (success) "Success" else "Failure"}.${logic.javaClass.name}"
        val timer = serviceHub.monitoringService.metrics.timer(timerName)
        // Start time gets serialized along with the fiber when it suspends
        val duration = System.nanoTime() - startTime
        timer.update(duration, TimeUnit.NANOSECONDS)
    }
}

val Class<out FlowLogic<*>>.flowVersionAndInitiatingClass: Pair<Int, Class<out FlowLogic<*>>>
    get() {
        var current: Class<*> = this
        var found: Pair<Int, Class<out FlowLogic<*>>>? = null
        while (true) {
            val annotation = current.getDeclaredAnnotation(InitiatingFlow::class.java)
            if (annotation != null) {
                if (found != null) throw IllegalArgumentException("${InitiatingFlow::class.java.name} can only be annotated once")
                require(annotation.version > 0) { "Flow versions have to be greater or equal to 1" }
                found = annotation.version to uncheckedCast(current)
            }
            current = current.superclass
                    ?: return found
                    ?: throw IllegalArgumentException("$name, as a flow that initiates other flows, must be annotated with " +
                    "${InitiatingFlow::class.java.name}. See https://docs.corda.net/api-flows.html#flowlogic-annotations.")
        }
    }

val Class<out FlowLogic<*>>.appName: String
    get() {
        val jarFile = protectionDomain.codeSource.location.toPath()
        return if (jarFile.isRegularFile() && jarFile.toString().endsWith(".jar")) {
            jarFile.fileName.toString().removeSuffix(".jar")
        } else {
            "<unknown>"
        }
    }<|MERGE_RESOLUTION|>--- conflicted
+++ resolved
@@ -159,17 +159,12 @@
      *   processing finished. Purely used for internal invariant checks.
      */
     @Suspendable
-<<<<<<< HEAD
-    private fun processEventImmediately(event: Event, isDbTransactionOpenOnEntry: Boolean, isDbTransactionOpenOnExit: Boolean): FlowContinuation {
-        val persistence = TransientReference(getTransientField(TransientValues::persistence))
-        persistence.value.checkContextTransaction(isDbTransactionOpenOnEntry)
-=======
     private fun processEventImmediately(
             event: Event,
             isDbTransactionOpenOnEntry: Boolean,
             isDbTransactionOpenOnExit: Boolean): FlowContinuation {
-        checkDbTransaction(isDbTransactionOpenOnEntry)
->>>>>>> 85fe0e4c
+        val persistence = TransientReference(getTransientField(TransientValues::persistence))
+        persistence.value.checkContextTransaction(isDbTransactionOpenOnEntry)
         val transitionExecutor = getTransientField(TransientValues::transitionExecutor)
         val continuation = processEvent(transitionExecutor, event)
         persistence.value.checkContextTransaction(isDbTransactionOpenOnExit)
@@ -238,15 +233,7 @@
     @Suspendable
     override fun <R> subFlow(subFlow: FlowLogic<R>): R {
         processEventImmediately(
-<<<<<<< HEAD
                 Event.EnterSubFlow(subFlow.javaClass, serviceHub.createSubFlowVersion(subFlow)),
-=======
-                Event.EnterSubFlow(subFlow.javaClass,
-                        createSubFlowVersion(
-                               serviceHub.cordappProvider.getCordappForFlow(subFlow), serviceHub.myInfo.platformVersion
-                        )
-                ),
->>>>>>> 85fe0e4c
                 isDbTransactionOpenOnEntry = true,
                 isDbTransactionOpenOnExit = true
         )
